--- conflicted
+++ resolved
@@ -8,20 +8,6 @@
       email: Cmanley68w@gmail.com
       name: Cody
       password: '$2b$12$.ndIpGjPpAVyhSe1UjyFoOwe.jYRXG/I8mZPlelCTDVfUgtLlBdUO'
-<<<<<<< HEAD
-    KDeville7:
-      email: K.fussell@hotmail.com
-      name: Kaitlyn
-=======
-      KDeville7:
-      email: K.fussell@hotmail.com
-      name: Kaitlyn
-      password: '$2b$12$Ss9Wus9AZyYH6L0quZZYj./8.5f9/Ks6yDYxPgNbu4xXaDWF9uYNq'
-    ItsNaeNae93:
-      email: Mirandacross60@gmail.com
-      name: Miranda
-      password: '$2b$12$TsnVe6OfeSlMnsHc70TvXeA2IWZeVBHds6IJoMbKV6kVqMh23CElO'
->>>>>>> 2146ea71
 cookie:
   expiry_days: 30
   key: 'a_random_secret_key_123'
